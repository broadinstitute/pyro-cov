--- conflicted
+++ resolved
@@ -590,11 +590,7 @@
    "metadata": {},
    "outputs": [],
    "source": [
-<<<<<<< HEAD
-    "#r.to_csv('score_mutations.csv')"
-=======
     "r.to_csv('paper/score_all_mutations_vs_nextclade.csv')"
->>>>>>> 1e937d14
    ]
   },
   {
@@ -756,12 +752,9 @@
    "metadata": {},
    "outputs": [],
    "source": [
-<<<<<<< HEAD
     "r = score_mutations(top55_spike_freq['prepivot'], nextclade_comparison_table, verbose = False)"
-=======
     "# Check A to V specifically\n",
     "r[(r['from'] == 'A') & (r['to'] == 'V')]"
->>>>>>> 1e937d14
    ]
   },
   {
@@ -771,11 +764,8 @@
    "metadata": {},
    "outputs": [],
    "source": [
-<<<<<<< HEAD
     "r[(r['from'] == 'V') & (r['to'] == 'F')]"
-=======
     "r.to_csv('paper/score_mutations_vs_features.csv')"
->>>>>>> 1e937d14
    ]
   },
   {
@@ -840,11 +830,7 @@
   {
    "cell_type": "code",
    "execution_count": null,
-<<<<<<< HEAD
-   "id": "aa118e3b-9d05-47b9-8b3a-fd4fb1cfc8f0",
-=======
    "id": "de7d364f-1fa8-4bb1-ae34-24485aaadf80",
->>>>>>> 1e937d14
    "metadata": {},
    "outputs": [],
    "source": []
