#!/usr/bin/env python

import argparse
import functools
import logging
import os
import re
from timeit import default_timer

import torch

from pyrocov import mutrans

logger = logging.getLogger(__name__)
logging.basicConfig(format="%(relativeCreated) 9d %(message)s", level=logging.INFO)


def cached(filename):
    def decorator(fn):
        @functools.wraps(fn)
        def cached_fn(*args, **kwargs):
            f = filename(*args, **kwargs) if callable(filename) else filename
            if not os.path.exists(f):
                result = fn(*args, **kwargs)
                logger.info(f"saving {f}")
                torch.save(result, f)
            else:
                logger.info(f"loading cached {f}")
                result = torch.load(f, map_location=torch.empty(()).device)
            return result

        return cached_fn

    return decorator


def _safe_str(v):
    v = str(v)
    v = re.sub("[^A-Za-x0-9-]", "_", v)
    return v


def _load_data_filename(args, **kwargs):
    parts = ["data", str(args.max_feature_order)]
    for k, v in sorted(kwargs.get("include", {}).items()):
        parts.append(f"I{k}={_safe_str(v)}")
    for k, v in sorted(kwargs.get("exclude", {}).items()):
        parts.append(f"E{k}={_safe_str(v)}")
    return "results/mutrans.{}.pt".format(".".join(parts))


@cached(_load_data_filename)
def load_data(args, **kwargs):
    return mutrans.load_gisaid_data(
        max_feature_order=args.max_feature_order, device=args.device, **kwargs
    )


def _fit_filename(name, *args):
    strs = [name]
    for arg in args[2:]:
        if isinstance(arg, tuple):
            strs.append("-".join(f"{k}={_safe_str(v)}" for k, v in arg))
        else:
            strs.append(str(arg))
    return "results/mutrans.{}.pt".format(".".join(strs))


@cached(lambda *args: _fit_filename("svi", *args))
def fit_svi(
    args,
    dataset,
    guide_type="mvn_dependent",
    n=1001,
    lr=0.01,
    lrd=0.1,
    holdout=(),
):
    start_time = default_timer()
    result = mutrans.fit_svi(
        dataset,
        guide_type=guide_type,
        num_steps=n,
        learning_rate=lr,
        learning_rate_decay=lrd,
        log_every=args.log_every,
        seed=args.seed,
    )
    result["walltime"] = default_timer() - start_time

    result["args"] = args
    return result


@cached(lambda *args: _fit_filename("mcmc", *args))
def fit_mcmc(
    args,
    dataset,
    guide_type="naive",
    num_steps=10001,
    num_warmup=1000,
    num_samples=1000,
    holdout=(),
):
    if guide_type == "naive":
        guide = None
    else:
        guide = fit_svi(
            args,
            dataset,
            guide_type,
            num_steps,
            0.01,
            0.1,
            holdout,
        )["guide"].double()

    start_time = default_timer()
    result = mutrans.fit_mcmc(
        dataset,
        guide,
        num_warmup=num_warmup,
        num_samples=num_samples,
        log_every=args.log_every,
        seed=args.seed,
    )
    result["walltime"] = default_timer() - start_time

    result["args"] = args
    return result


def main(args):
    torch.set_default_dtype(torch.double)
    if args.cuda:
        torch.set_default_tensor_type(torch.cuda.DoubleTensor)
    if args.debug:
        torch.autograd.set_detect_anomaly(True)

    # Run MCMC.
    mcmc_config = (
        args.guide_type,
        args.num_steps,
        args.num_warmup,
        args.num_samples,
    )
    if args.mcmc:
        dataset = load_data(args)
        fit_mcmc(args, dataset, *mcmc_config)
        return

    # Configure guides.
    svi_config = (
        args.guide_type,
        args.num_steps,
        args.learning_rate,
        args.learning_rate_decay,
    )
    if args.svi:
        dataset = load_data(args)
        fit_svi(args, dataset, *svi_config)
        return
    guide_types = [
        "normal_delta",
        "normal",
        "mvn_delta",
        "mvn_normal",
        "mvn_delta_dependent",
        "mvn_normal_dependent",
    ]

    # Add SVI configs.
    inference_configs = [
        svi_config,
        ("map", 1001, 0.05, 1.0),
    ]
    for guide_type in guide_types:
        inference_configs.append(
            (
                guide_type,
                args.num_steps,
                args.learning_rate,
                args.learning_rate_decay,
            )
        )

    # Add mcmc configs.
    inference_configs.append(mcmc_config)
    inference_configs.append(
        (
            "mcmc",
            "naive",
<<<<<<< HEAD
            args.num_steps,
            args.num_warmup,
            args.num_samples,
            args.max_tree_depth,
        ),
        (
            "mcmc",
            "dependent",
            args.num_steps,
            args.num_warmup,
            args.num_samples,
            args.max_tree_depth,
        ),
        (
            "mcmc",
            "conditioned",
            args.num_steps,
            args.num_warmup,
            args.num_samples,
            args.max_tree_depth,
        ),
        (
            "mcmc",
            "preconditioned",
=======
>>>>>>> d9af3500
            args.num_steps,
            args.num_warmup,
            args.num_samples,
        )
    )
    for guide_type in guide_types:
        inference_configs.append(
            (
                "mcmc",
                guide_type,
                args.num_steps,
                args.num_warmup,
                args.num_samples,
            )
        )

    # Configure data holdouts.
    empty_holdout = ()
    holdouts = [
        {"exclude": {"location": "^Europe / United Kingdom"}},
        {"exclude": {"location": "^North America / USA"}},
        {"include": {"location": "^Europe / United Kingdom"}},
        {"include": {"location": "^North America / USA"}},
        {"include": {"virus_name": "^hCoV-19/USA/..-CDC-"}},
        {"include": {"virus_name": "^hCoV-19/USA/..-CDC-2-"}},
    ]
    configs = [c + (empty_holdout,) for c in inference_configs]
    for holdout in holdouts:
        holdout = tuple(
            (k, tuple(sorted(v.items()))) for k, v in sorted(holdout.items())
        )
        configs.append(svi_config + (holdout,))
        # configs.append(mcmc_config + (holdout,))  # TODO

    # Sequentially fit models.
    result = {}
    for config in configs:
        logger.info(f"Config: {config}")
        holdout = {k: dict(v) for k, v in config[-1]}
        dataset = load_data(args, **holdout)
        if config[0] == "mcmc":
            result[config] = fit_mcmc(args, dataset, *config[1:])
        else:
            result[config] = fit_svi(args, dataset, *config)
            result[config].pop("guide", None)  # to save space
        result[config]["mutations"] = dataset["mutations"]
    logger.info("saving results/mutrans.pt")
    torch.save(result, "results/mutrans.pt")


if __name__ == "__main__":
    parser = argparse.ArgumentParser(description="Fit mutation-transmissibility models")
    parser.add_argument("--max-feature-order", default=0, type=int)
    parser.add_argument("--svi", action="store_true", help="run only SVI inference")
    parser.add_argument("--mcmc", action="store_true", help="run only MCMC inference")
    parser.add_argument("-g", "--guide-type", default="mvn_normal_dependent")
    parser.add_argument("-n", "--num-steps", default=10001, type=int)
    parser.add_argument("-lr", "--learning-rate", default=0.01, type=float)
    parser.add_argument("-lrd", "--learning-rate-decay", default=0.1, type=float)
    parser.add_argument("--num-warmup", default=1000, type=int)
    parser.add_argument("--num-samples", default=1000, type=int)
    parser.add_argument(
        "--cuda", action="store_true", default=torch.cuda.is_available()
    )
    parser.add_argument("--cpu", dest="cuda", action="store_false")
    parser.add_argument("--seed", default=20210319, type=int)
    parser.add_argument("-l", "--log-every", default=50, type=int)
    parser.add_argument("--debug", action="store_true")
    args = parser.parse_args()
    args.device = "cuda" if args.cuda else "cpu"
    main(args)<|MERGE_RESOLUTION|>--- conflicted
+++ resolved
@@ -190,33 +190,6 @@
         (
             "mcmc",
             "naive",
-<<<<<<< HEAD
-            args.num_steps,
-            args.num_warmup,
-            args.num_samples,
-            args.max_tree_depth,
-        ),
-        (
-            "mcmc",
-            "dependent",
-            args.num_steps,
-            args.num_warmup,
-            args.num_samples,
-            args.max_tree_depth,
-        ),
-        (
-            "mcmc",
-            "conditioned",
-            args.num_steps,
-            args.num_warmup,
-            args.num_samples,
-            args.max_tree_depth,
-        ),
-        (
-            "mcmc",
-            "preconditioned",
-=======
->>>>>>> d9af3500
             args.num_steps,
             args.num_warmup,
             args.num_samples,
